--- conflicted
+++ resolved
@@ -46,11 +46,7 @@
 num_samples = 2048
 topk = 5
 category = "car"
-<<<<<<< HEAD
-mesh_dir = 'logs/car/mar_bv32_ec_b24_flip1_mask0.5/results'
-=======
 mesh_dir = '/home/zhoucz/rendering/ar/uncond/car'
->>>>>>> 2db580ae
 filelist_dir = "data/ShapeNet/filelist"
 pointcloud_dir = "data/ShapeNet/dataset_new"
 collect_dir = "data/ShapeNet/pointcloud_2048"
@@ -143,10 +139,5 @@
 
 if __name__ == "__main__":
   # collect_pointclouds()
-<<<<<<< HEAD
-  # calc_diversity()
-  plot_hist()
-=======
   calc_diversity()
-  # plot_hist()
->>>>>>> 2db580ae
+  # plot_hist()