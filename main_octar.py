--- conflicted
+++ resolved
@@ -1,295 +1,288 @@
-import os
-import torch
-import ocnn
-import time
-from thsolver import Solver
-from thsolver.tracker import AverageTracker
-from ognn.octreed import OctreeD
-from utils import utils, builder
-from utils.distributed import get_rank
-from models.mar import MAR, MARUNet, MAREncoderDecoder
-from datasets import get_shapenet_dataset
-from tqdm import tqdm
-import copy
-os.environ['TORCH_NCCL_BLOCKING_WAIT'] = '1'
-
-
-class OctarSolver(Solver):
-
-  def __init__(self, FLAGS, is_master=True):
-    super().__init__(FLAGS, is_master)
-    self.depth = FLAGS.MODEL.depth
-    self.depth_stop = FLAGS.MODEL.depth_stop
-    self.full_depth = FLAGS.MODEL.full_depth
-    self.enable_amp = FLAGS.SOLVER.enable_amp
-<<<<<<< HEAD
-=======
-    self.scaler = None
->>>>>>> ff6ad085
-
-  def get_model(self, flags):
-    if flags.model_name == "MAR":
-      model = MAR(vqvae_config=flags.VQVAE, **flags.GPT)
-    elif flags.model_name == "MARUNet":
-      model = MARUNet(vqvae_config=flags.VQVAE, **flags.GPT)
-    elif flags.model_name == "MAREncoderDecoder":
-      model = MAREncoderDecoder(vqvae_config=flags.VQVAE, **flags.GPT)
-    else:
-      raise NotImplementedError("Model not implemented")
-
-    vqvae = builder.build_vae_model(flags.VQVAE)
-    model.cuda(device=self.device)
-    vqvae.cuda(device=self.device)
-    utils.set_requires_grad(model, True)
-    utils.set_requires_grad(vqvae, False)
-
-    # load the pretrained vqvae
-    checkpoint = torch.load(flags.vqvae_ckpt, weights_only=True)
-    vqvae.load_state_dict(checkpoint)
-    print("Load VQVAE from", flags.vqvae_ckpt)
-
-    self.vqvae_module = vqvae
-    self.model_module = model
-    return model
-
-  def get_dataset(self, flags):
-    return get_shapenet_dataset(flags)
-
-  def config_optimizer(self):
-    super().config_optimizer()
-<<<<<<< HEAD
-    self.scaler = None
-=======
->>>>>>> ff6ad085
-    if self.enable_amp:
-      self.scaler = torch.GradScaler()      
-  
-  def batch_to_cuda(self, batch):
-    keys = ['octree', 'octree_in', 'octree_gt', 'pos', 'sdf',
-            'grad', 'weight', 'occu', 'color']
-    for key in keys:
-      if key in batch:
-        batch[key] = batch[key].cuda()
-
-  def model_forward(self, batch):
-    self.batch_to_cuda(batch)
-    octree_in = batch['octree_gt']
-
-    split_seq = utils.octree2seq(octree_in, self.full_depth, self.depth_stop)
-    output = self.model(
-        octree_in=octree_in, depth_low=self.full_depth, split=split_seq,
-        depth_high=self.depth_stop,
-        vqvae=self.vqvae_module)
-    losses = [val for key, val in output.items() if 'loss' in key]
-    output['loss'] = torch.sum(torch.stack(losses))
-    return output
-
-  def train_step(self, batch):
-    output = self.model_forward(batch)
-    output = {'train/' + key: val for key, val in output.items()}
-    return output
-
-  def test_step(self, batch):
-    with torch.no_grad():
-      output = self.model_forward(batch)
-    output = {'test/' + key: val for key, val in output.items()}
-    return output
-  
-  def train_epoch(self, epoch):
-    self.model.train()
-    if self.world_size > 1:
-      self.train_loader.sampler.set_epoch(epoch)
-
-    tick = time.time()
-    elapsed_time = dict()
-    train_tracker = AverageTracker()
-    rng = range(len(self.train_loader))
-    log_per_iter = self.FLAGS.SOLVER.log_per_iter
-    for it in tqdm(rng, ncols=80, leave=False, disable=self.disable_tqdm):
-      # load data
-      batch = next(self.train_iter)
-      batch['iter_num'] = it
-      batch['epoch'] = epoch
-      elapsed_time['time/data'] = torch.Tensor([time.time() - tick])
-
-      # forward and backward
-      self.optimizer.zero_grad()
-      with torch.autocast("cuda", enabled=self.enable_amp):
-        output = self.train_step(batch)
-      
-      if self.enable_amp:
-        self.scaler.scale(output['train/loss']).backward()
-        clip_grad = self.FLAGS.SOLVER.clip_grad
-        if clip_grad > 0:
-          self.scaler.unscale_(self.optimizer)
-          torch.nn.utils.clip_grad_norm_(self.model.parameters(), clip_grad)
-        self.scaler.step(self.optimizer)
-        self.scaler.update()
-      else:
-        output['train/loss'].backward()
-        clip_grad = self.FLAGS.SOLVER.clip_grad
-        if clip_grad > 0:
-          torch.nn.utils.clip_grad_norm_(self.model.parameters(), clip_grad)
-        self.optimizer.step()
-
-      # track the averaged tensors
-      elapsed_time['time/batch'] = torch.Tensor([time.time() - tick])
-      tick = time.time()
-      output.update(elapsed_time)
-      train_tracker.update(output)
-
-      # clear cache every 50 iterations
-      if it % 50 == 0 and self.FLAGS.SOLVER.empty_cache:
-        torch.cuda.empty_cache()
-
-      # output intermediate logs
-      if self.is_master and log_per_iter > 0 and it % log_per_iter == 0:
-        notes = 'iter: %d' % it
-        train_tracker.log(epoch, msg_tag='- ', notes=notes, print_time=False)
-
-    # save logs
-    if self.world_size > 1:
-      train_tracker.average_all_gather()
-    if self.is_master:
-      train_tracker.log(epoch, self.summary_writer)
-
-  def test_epoch(self, epoch):
-    super().test_epoch(epoch)
-    # generate the mesh
-    self.generate_step(epoch + get_rank())
-
-  def generate(self):
-    self.manual_seed()
-    self.config_model()
-    self.configure_log(set_writer=False)
-    self.config_dataloader(disable_train_data=True)
-    self.load_checkpoint()
-    self.model.eval()
-    for iter in tqdm(range(0, 10000), ncols=80):
-      index = self.world_size * iter + get_rank()
-      mesh_path = os.path.join(self.logdir, f"results/{index}.obj")
-      if os.path.exists(mesh_path):
-        print(mesh_path, "exists, skip")
-        continue
-      self.generate_step(index)
-      # self.generate_vq_step(index)
-      if index > 2831:
-        break
-
-  def export_results(self, octree_out, index, vq_code=None):
-    # export the octree
-    for d in range(self.full_depth + 1, self.depth_stop + 1):
-      utils.export_octree(octree_out, d, os.path.join(
-          self.logdir, f'results/octree_depth{d}'), index=index)
-
-    # decode the octree
-    for d in range(self.depth_stop, self.depth):
-      split_zero_d = torch.zeros(
-          octree_out.nnum[d], device=octree_out.device).long()
-      octree_out.octree_split(split_zero_d, d)
-      octree_out.octree_grow(d + 1)
-    doctree_out = OctreeD(octree_out)
-    with torch.no_grad():
-      output = self.vqvae_module.decode_code(
-          vq_code, self.depth_stop, doctree_out,
-          copy.deepcopy(doctree_out), update_octree=True)
-
-    # extract the mesh
-    utils.create_mesh(
-        output['neural_mpu'],
-        os.path.join(self.logdir, f"results/{index}.obj"),
-        size=self.FLAGS.SOLVER.resolution,
-        bbmin=-self.FLAGS.SOLVER.sdf_scale,
-        bbmax=self.FLAGS.SOLVER.sdf_scale,
-        mesh_scale=self.FLAGS.DATA.test.point_scale,
-        save_sdf=self.FLAGS.SOLVER.save_sdf)
-
-  @torch.no_grad()
-  def generate_step(self, index):
-    # forward the model
-    octree_out = ocnn.octree.init_octree(
-        self.depth, self.full_depth, self.FLAGS.DATA.test.batch_size, self.device)
-    with torch.autocast("cuda", enabled=self.enable_amp):
-      octree_out, vq_code = self.model_module.generate(
-          octree=octree_out,
-          depth_low=self.full_depth, depth_high=self.depth_stop,
-          vqvae=self.vqvae_module)
-
-    self.export_results(octree_out, index, vq_code)
-
-  @torch.no_grad()
-  def generate_vq_step(self, index):
-    # forward the model
-    batch = next(self.test_iter)
-    self.batch_to_cuda(batch)
-    octree_in = batch['octree_gt']
-    split_seq = utils.octree2seq(octree_in, self.full_depth, self.depth_stop)
-    with torch.autocast("cuda", enabled=self.enable_amp):
-      octree_out, vq_code = self.model_module.generate(
-          octree=octree_in,
-          depth_low=self.full_depth, depth_high=self.depth_stop,
-          token_embeddings=self.model_module.split_emb(split_seq),
-          vqvae=self.vqvae_module)
-
-    # vq_indices = self.vqvae_module.quantizer(vq_code)[1]
-    # gt_vq_code = self.vqvae_module.extract_code(octree_in)
-    # gt_indices = self.vqvae_module.quantizer(gt_vq_code)[1]
-
-    # print(
-    #     f"{torch.where(vq_indices != gt_indices)[0].shape}/{vq_indices.numel()} indices are different")
-    # self.export_results(octree_in, index + 1, gt_vq_code)
-    self.export_results(octree_out, index, vq_code)
-
-  def save_checkpoint(self, epoch):
-    if not self.is_master: return
-
-    # clean up
-    ckpts = sorted(os.listdir(self.ckpt_dir))
-    ckpts = [ck for ck in ckpts if ck.endswith('.pth') or ck.endswith('.tar')]
-    if len(ckpts) > self.FLAGS.SOLVER.ckpt_num:
-      for ckpt in ckpts[:-self.FLAGS.SOLVER.ckpt_num]:
-        os.remove(os.path.join(self.ckpt_dir, ckpt))
-
-    # save ckpt
-    model_dict = (self.model.module.state_dict() if self.world_size > 1
-                  else self.model.state_dict())
-    ckpt_name = os.path.join(self.ckpt_dir, '%05d' % epoch)
-    torch.save(model_dict, ckpt_name + '.model.pth')
-    torch.save({'model_dict': model_dict, 'epoch': epoch,
-                'optimizer_dict': self.optimizer.state_dict(),
-                'scheduler_dict': self.scheduler.state_dict(), 
-                'scaler_dict': self.scaler.state_dict() if self.enable_amp else None}, ckpt_name + '.solver.tar')
-
-  def load_checkpoint(self):
-    ckpt = self.FLAGS.SOLVER.ckpt
-    if not ckpt:
-      # If ckpt is empty, then get the latest checkpoint from ckpt_dir
-      if not os.path.exists(self.ckpt_dir):
-        return
-      ckpts = sorted(os.listdir(self.ckpt_dir))
-      ckpts = [ck for ck in ckpts if ck.endswith('solver.tar')]
-      if len(ckpts) > 0:
-        ckpt = os.path.join(self.ckpt_dir, ckpts[-1])
-    if not ckpt:
-      return  # return if ckpt is still empty
-
-    # load trained model
-    # check: map_location = {'cuda:0' : 'cuda:%d' % self.rank}
-    trained_dict = torch.load(ckpt, map_location='cuda')
-    if ckpt.endswith('.solver.tar'):
-      model_dict = trained_dict['model_dict']
-      self.start_epoch = trained_dict['epoch'] + 1  # !!! add 1
-      if self.optimizer:
-        self.optimizer.load_state_dict(trained_dict['optimizer_dict'])
-      if self.scheduler:
-        self.scheduler.load_state_dict(trained_dict['scheduler_dict'])
-      if self.scaler:
-        self.scaler.load_state_dict(trained_dict['scaler_dict'])
-    else:
-      model_dict = trained_dict
-    model = self.model.module if self.world_size > 1 else self.model
-    model.load_state_dict(model_dict)
-
-
-if __name__ == '__main__':
-  OctarSolver.main()
+import os
+import torch
+import ocnn
+import time
+from thsolver import Solver
+from thsolver.tracker import AverageTracker
+from ognn.octreed import OctreeD
+from utils import utils, builder
+from utils.distributed import get_rank
+from models.mar import MAR, MARUNet, MAREncoderDecoder
+from datasets import get_shapenet_dataset
+from tqdm import tqdm
+import copy
+os.environ['TORCH_NCCL_BLOCKING_WAIT'] = '1'
+
+
+class OctarSolver(Solver):
+
+  def __init__(self, FLAGS, is_master=True):
+    super().__init__(FLAGS, is_master)
+    self.depth = FLAGS.MODEL.depth
+    self.depth_stop = FLAGS.MODEL.depth_stop
+    self.full_depth = FLAGS.MODEL.full_depth
+    self.enable_amp = FLAGS.SOLVER.enable_amp
+    self.scaler = None
+
+  def get_model(self, flags):
+    if flags.model_name == "MAR":
+      model = MAR(vqvae_config=flags.VQVAE, **flags.GPT)
+    elif flags.model_name == "MARUNet":
+      model = MARUNet(vqvae_config=flags.VQVAE, **flags.GPT)
+    elif flags.model_name == "MAREncoderDecoder":
+      model = MAREncoderDecoder(vqvae_config=flags.VQVAE, **flags.GPT)
+    else:
+      raise NotImplementedError("Model not implemented")
+
+    vqvae = builder.build_vae_model(flags.VQVAE)
+    model.cuda(device=self.device)
+    vqvae.cuda(device=self.device)
+    utils.set_requires_grad(model, True)
+    utils.set_requires_grad(vqvae, False)
+
+    # load the pretrained vqvae
+    checkpoint = torch.load(flags.vqvae_ckpt, weights_only=True)
+    vqvae.load_state_dict(checkpoint)
+    print("Load VQVAE from", flags.vqvae_ckpt)
+
+    self.vqvae_module = vqvae
+    self.model_module = model
+    return model
+
+  def get_dataset(self, flags):
+    return get_shapenet_dataset(flags)
+
+  def config_optimizer(self):
+    super().config_optimizer()
+    if self.enable_amp:
+      self.scaler = torch.GradScaler()      
+  
+  def batch_to_cuda(self, batch):
+    keys = ['octree', 'octree_in', 'octree_gt', 'pos', 'sdf',
+            'grad', 'weight', 'occu', 'color']
+    for key in keys:
+      if key in batch:
+        batch[key] = batch[key].cuda()
+
+  def model_forward(self, batch):
+    self.batch_to_cuda(batch)
+    octree_in = batch['octree_gt']
+
+    split_seq = utils.octree2seq(octree_in, self.full_depth, self.depth_stop)
+    output = self.model(
+        octree_in=octree_in, depth_low=self.full_depth, split=split_seq,
+        depth_high=self.depth_stop,
+        vqvae=self.vqvae_module)
+    losses = [val for key, val in output.items() if 'loss' in key]
+    output['loss'] = torch.sum(torch.stack(losses))
+    return output
+
+  def train_step(self, batch):
+    output = self.model_forward(batch)
+    output = {'train/' + key: val for key, val in output.items()}
+    return output
+
+  def test_step(self, batch):
+    with torch.no_grad():
+      output = self.model_forward(batch)
+    output = {'test/' + key: val for key, val in output.items()}
+    return output
+  
+  def train_epoch(self, epoch):
+    self.model.train()
+    if self.world_size > 1:
+      self.train_loader.sampler.set_epoch(epoch)
+
+    tick = time.time()
+    elapsed_time = dict()
+    train_tracker = AverageTracker()
+    rng = range(len(self.train_loader))
+    log_per_iter = self.FLAGS.SOLVER.log_per_iter
+    for it in tqdm(rng, ncols=80, leave=False, disable=self.disable_tqdm):
+      # load data
+      batch = next(self.train_iter)
+      batch['iter_num'] = it
+      batch['epoch'] = epoch
+      elapsed_time['time/data'] = torch.Tensor([time.time() - tick])
+
+      # forward and backward
+      self.optimizer.zero_grad()
+      with torch.autocast("cuda", enabled=self.enable_amp):
+        output = self.train_step(batch)
+      
+      if self.enable_amp:
+        self.scaler.scale(output['train/loss']).backward()
+        clip_grad = self.FLAGS.SOLVER.clip_grad
+        if clip_grad > 0:
+          self.scaler.unscale_(self.optimizer)
+          torch.nn.utils.clip_grad_norm_(self.model.parameters(), clip_grad)
+        self.scaler.step(self.optimizer)
+        self.scaler.update()
+      else:
+        output['train/loss'].backward()
+        clip_grad = self.FLAGS.SOLVER.clip_grad
+        if clip_grad > 0:
+          torch.nn.utils.clip_grad_norm_(self.model.parameters(), clip_grad)
+        self.optimizer.step()
+
+      # track the averaged tensors
+      elapsed_time['time/batch'] = torch.Tensor([time.time() - tick])
+      tick = time.time()
+      output.update(elapsed_time)
+      train_tracker.update(output)
+
+      # clear cache every 50 iterations
+      if it % 50 == 0 and self.FLAGS.SOLVER.empty_cache:
+        torch.cuda.empty_cache()
+
+      # output intermediate logs
+      if self.is_master and log_per_iter > 0 and it % log_per_iter == 0:
+        notes = 'iter: %d' % it
+        train_tracker.log(epoch, msg_tag='- ', notes=notes, print_time=False)
+
+    # save logs
+    if self.world_size > 1:
+      train_tracker.average_all_gather()
+    if self.is_master:
+      train_tracker.log(epoch, self.summary_writer)
+
+  def test_epoch(self, epoch):
+    super().test_epoch(epoch)
+    # generate the mesh
+    self.generate_step(epoch + get_rank())
+
+  def generate(self):
+    self.manual_seed()
+    self.config_model()
+    self.configure_log(set_writer=False)
+    self.config_dataloader(disable_train_data=True)
+    self.load_checkpoint()
+    self.model.eval()
+    for iter in tqdm(range(0, 10000), ncols=80):
+      index = self.world_size * iter + get_rank()
+      mesh_path = os.path.join(self.logdir, f"results/{index}.obj")
+      if os.path.exists(mesh_path):
+        print(mesh_path, "exists, skip")
+        continue
+      self.generate_step(index)
+      # self.generate_vq_step(index)
+      if index > 2831:
+        break
+
+  def export_results(self, octree_out, index, vq_code=None):
+    # export the octree
+    for d in range(self.full_depth + 1, self.depth_stop + 1):
+      utils.export_octree(octree_out, d, os.path.join(
+          self.logdir, f'results/octree_depth{d}'), index=index)
+
+    # decode the octree
+    for d in range(self.depth_stop, self.depth):
+      split_zero_d = torch.zeros(
+          octree_out.nnum[d], device=octree_out.device).long()
+      octree_out.octree_split(split_zero_d, d)
+      octree_out.octree_grow(d + 1)
+    doctree_out = OctreeD(octree_out)
+    with torch.no_grad():
+      output = self.vqvae_module.decode_code(
+          vq_code, self.depth_stop, doctree_out,
+          copy.deepcopy(doctree_out), update_octree=True)
+
+    # extract the mesh
+    utils.create_mesh(
+        output['neural_mpu'],
+        os.path.join(self.logdir, f"results/{index}.obj"),
+        size=self.FLAGS.SOLVER.resolution,
+        bbmin=-self.FLAGS.SOLVER.sdf_scale,
+        bbmax=self.FLAGS.SOLVER.sdf_scale,
+        mesh_scale=self.FLAGS.DATA.test.point_scale,
+        save_sdf=self.FLAGS.SOLVER.save_sdf)
+
+  @torch.no_grad()
+  def generate_step(self, index):
+    # forward the model
+    octree_out = ocnn.octree.init_octree(
+        self.depth, self.full_depth, self.FLAGS.DATA.test.batch_size, self.device)
+    with torch.autocast("cuda", enabled=self.enable_amp):
+      octree_out, vq_code = self.model_module.generate(
+          octree=octree_out,
+          depth_low=self.full_depth, depth_high=self.depth_stop,
+          vqvae=self.vqvae_module)
+
+    self.export_results(octree_out, index, vq_code)
+
+  @torch.no_grad()
+  def generate_vq_step(self, index):
+    # forward the model
+    batch = next(self.test_iter)
+    self.batch_to_cuda(batch)
+    octree_in = batch['octree_gt']
+    split_seq = utils.octree2seq(octree_in, self.full_depth, self.depth_stop)
+    with torch.autocast("cuda", enabled=self.enable_amp):
+      octree_out, vq_code = self.model_module.generate(
+          octree=octree_in,
+          depth_low=self.full_depth, depth_high=self.depth_stop,
+          token_embeddings=self.model_module.split_emb(split_seq),
+          vqvae=self.vqvae_module)
+
+    # vq_indices = self.vqvae_module.quantizer(vq_code)[1]
+    # gt_vq_code = self.vqvae_module.extract_code(octree_in)
+    # gt_indices = self.vqvae_module.quantizer(gt_vq_code)[1]
+
+    # print(
+    #     f"{torch.where(vq_indices != gt_indices)[0].shape}/{vq_indices.numel()} indices are different")
+    # self.export_results(octree_in, index + 1, gt_vq_code)
+    self.export_results(octree_out, index, vq_code)
+
+  def save_checkpoint(self, epoch):
+    if not self.is_master: return
+
+    # clean up
+    ckpts = sorted(os.listdir(self.ckpt_dir))
+    ckpts = [ck for ck in ckpts if ck.endswith('.pth') or ck.endswith('.tar')]
+    if len(ckpts) > self.FLAGS.SOLVER.ckpt_num:
+      for ckpt in ckpts[:-self.FLAGS.SOLVER.ckpt_num]:
+        os.remove(os.path.join(self.ckpt_dir, ckpt))
+
+    # save ckpt
+    model_dict = (self.model.module.state_dict() if self.world_size > 1
+                  else self.model.state_dict())
+    ckpt_name = os.path.join(self.ckpt_dir, '%05d' % epoch)
+    torch.save(model_dict, ckpt_name + '.model.pth')
+    torch.save({'model_dict': model_dict, 'epoch': epoch,
+                'optimizer_dict': self.optimizer.state_dict(),
+                'scheduler_dict': self.scheduler.state_dict(), 
+                'scaler_dict': self.scaler.state_dict() if self.enable_amp else None}, ckpt_name + '.solver.tar')
+
+  def load_checkpoint(self):
+    ckpt = self.FLAGS.SOLVER.ckpt
+    if not ckpt:
+      # If ckpt is empty, then get the latest checkpoint from ckpt_dir
+      if not os.path.exists(self.ckpt_dir):
+        return
+      ckpts = sorted(os.listdir(self.ckpt_dir))
+      ckpts = [ck for ck in ckpts if ck.endswith('solver.tar')]
+      if len(ckpts) > 0:
+        ckpt = os.path.join(self.ckpt_dir, ckpts[-1])
+    if not ckpt:
+      return  # return if ckpt is still empty
+
+    # load trained model
+    # check: map_location = {'cuda:0' : 'cuda:%d' % self.rank}
+    trained_dict = torch.load(ckpt, map_location='cuda')
+    if ckpt.endswith('.solver.tar'):
+      model_dict = trained_dict['model_dict']
+      self.start_epoch = trained_dict['epoch'] + 1  # !!! add 1
+      if self.optimizer:
+        self.optimizer.load_state_dict(trained_dict['optimizer_dict'])
+      if self.scheduler:
+        self.scheduler.load_state_dict(trained_dict['scheduler_dict'])
+      if self.scaler:
+        self.scaler.load_state_dict(trained_dict['scaler_dict'])
+    else:
+      model_dict = trained_dict
+    model = self.model.module if self.world_size > 1 else self.model
+    model.load_state_dict(model_dict)
+
+
+if __name__ == '__main__':
+  OctarSolver.main()