--- conflicted
+++ resolved
@@ -357,15 +357,10 @@
                proj_drop: float = 0.0, drop_path: float = 0.0, nempty: bool = True,
                interval: int = 6, use_swin: bool = False, num_blocks: int = 2,
                pos_emb: torch.nn.Module = SinPosEmb,
-<<<<<<< HEAD
                norm_layer: torch.nn.Module = LayerNorm,
                activation: torch.nn.Module = torch.nn.GELU,
                use_checkpoint: bool = True,
-               octformer_block=OctFormerBlock, **kwargs):
-=======
-               use_checkpoint: bool = True, num_blocks: int = 2,
                octformer_block=OctFormerBlock, cond_interval=3, **kwargs):
->>>>>>> 7593a8fa
     super().__init__()
     self.num_blocks = num_blocks
     self.use_checkpoint = use_checkpoint
@@ -427,13 +422,8 @@
         # drop_path=torch.linspace(0, drop_path, num_blocks).tolist(),
         dilation=dilation, nempty=nempty, num_blocks=num_blocks,
         attn_drop=attn_drop, proj_drop=proj_drop, pos_emb=pos_emb,
-<<<<<<< HEAD
-        norm_layer=norm_layer,
-        use_checkpoint=use_checkpoint, use_swin=use_swin)
-=======
-        use_checkpoint=use_checkpoint, use_swin=use_swin,
-        cond_interval=cond_interval)
->>>>>>> 7593a8fa
+        norm_layer=norm_layer, use_checkpoint=use_checkpoint, 
+        use_swin=use_swin, cond_interval=cond_interval)
 
   def forward(self, data: torch.Tensor, octree: OctreeT, **kwargs):
     data = self.layers(data, octree, **kwargs)
