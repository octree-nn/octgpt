--- conflicted
+++ resolved
@@ -275,21 +275,16 @@
 class ReadText:
   def __init__(self, flags):
     self.flags = flags
-<<<<<<< HEAD
-    # self.read_objaverse()
-    self.read_text2shape()
-=======
     if flags.name == 'shapenet':
-      self.read_shapenet()
+      self.read_text2shape()
     elif flags.name == 'objaverse':
       self.read_objaverse()
     else:
       raise ValueError(f'Unsupported dataset: {flags.name}')
   
-  def read_shapenet(self):
-    text_csv = pd.read_csv(self.flags.text_location)
-    self.text_dict = dict(zip(text_csv['modelId'], text_csv['description']))
->>>>>>> 716679dd
+  # def read_shapenet(self):
+  #   text_csv = pd.read_csv(self.flags.text_location)
+  #   self.text_dict = dict(zip(text_csv['modelId'], text_csv['description']))
 
   def read_objaverse(self):
     text_csv = pd.read_csv(self.flags.text_location,
